// frontend/src/app/core/models/workflow.model.ts

export interface Workflow {
  id: number;
  creator_id: number;
  creator_name: string;
  title: string;
  description: string;
  thumbnail_url?: string;
  is_public: boolean;
  created_at: string;
  updated_at: string;
  lesson_count: number;
  enrolled_count: number;
  tags: string[];
}

export interface Lesson {
  id?: number;
  title: string;
  description?: string;
  content_type: 'video' | 'article' | 'external_link' | 'quiz' | '';
  /**
   * The API returns lesson content nested under a `content_data` field.
   * Including this optional property allows frontend code to map the
   * response directly while still supporting the flattened structure
   * used when creating new lessons.
   */
  content_data?: LessonContent;
  youtube_url?: string;
  article_text?: string;
  external_url?: string;
<<<<<<< HEAD
=======
  external_title?: string;
>>>>>>> 95708819
  audio_url?: string;
  flashcards_required: number;
  position: number;
}

export interface LessonContent {
  // For video lessons
  youtube_url?: string;
  video_duration?: number;

  // For article lessons
  article_text?: string;

  // For external link lessons
  external_url?: string;
  external_title?: string;

  // For quiz lessons
  quiz_config?: {
    source_lessons: number[]; // IDs of lessons to pull verses from
    verse_count: number; // 2-7
    pass_threshold: number; // 85
    randomize: boolean;
  };
}

export interface UserWorkflowProgress {
  user_id: number;
  workflow_id: number;
  current_lesson_id: number;
  current_lesson_position: number;
  lessons_completed: number;
  enrolled_at: string;
  last_accessed: string;
  completed_at?: string;
}

export interface UserLessonProgress {
  user_id: number;
  lesson_id: number;
  workflow_id: number;
  started_at: string;
  completed_at?: string;
  flashcards_required: number;
  flashcards_completed: number;
  is_unlocked: boolean;
  // Quiz specific
  quiz_attempts?: number;
  best_score?: number;
  last_attempt?: string;
}

export interface LessonFlashcard {
  id: number;
  lesson_id: number;
  card_type: 'verse' | 'custom';
  front_content: string;
  back_content: string;
  verse_codes?: string[]; // For verse-based cards
  position: number;
}

export interface CreateWorkflowRequest {
  title: string;
  description: string;
  thumbnail_url?: string;
  is_public: boolean;
  tags: string[];
}

export interface CreateLessonRequest {
  workflow_id: number;
  title: string;
  description?: string;
  content_type: 'video' | 'article' | 'external_link' | 'quiz';
  content_data: LessonContent;
  audio_url?: string;
  position?: number;
}

export interface AddFlashcardsToQueueRequest {
  lesson_id: number;
  flashcard_ids: number[];
  verse_codes?: string[]; // For adding Bible verses as flashcards
}

export interface QuizAttempt {
  lesson_id: number;
  user_id: number;
  score: number;
  verse_scores: {
    verse_code: string;
    confidence: number;
  }[];
  completed_at: string;
}<|MERGE_RESOLUTION|>--- conflicted
+++ resolved
@@ -30,10 +30,7 @@
   youtube_url?: string;
   article_text?: string;
   external_url?: string;
-<<<<<<< HEAD
-=======
   external_title?: string;
->>>>>>> 95708819
   audio_url?: string;
   flashcards_required: number;
   position: number;
